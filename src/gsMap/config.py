--- conflicted
+++ resolved
@@ -48,15 +48,9 @@
 
 def add_find_latent_representations_args(parser):
     add_shared_args(parser)
-<<<<<<< HEAD
-    parser.add_argument('--input_hdf5_path', required=True, type=str, help='Path to the input ST data (HDF5 format).')
-    parser.add_argument('--annotation', type=str, help='Name of the annotation in adata.obs to use.')
-    parser.add_argument('--data_layer', type=str, help='Data layer for gene expression (e.g., "counts", "log1p").')
-=======
     parser.add_argument('--input_hdf5_path', required=True, type=str, help='Path to the input HDF5 file.')
-    parser.add_argument('--annotation', type=str,required=True, help='Name of the annotation in adata.obs to use.')
-    parser.add_argument('--data_layer', type=str, required=True, help='Data layer of h5ad for gene expression (e.g., "counts", "log1p", "X").')
->>>>>>> 4903d8d9
+    parser.add_argument('--annotation', required=True, type=str, help='Name of the annotation in adata.obs to use.')
+    parser.add_argument('--data_layer', required=True, type=str, help='Data layer for gene expression (e.g., "counts", "log1p").')
     parser.add_argument('--epochs', type=int, default=300, help='Number of training epochs (default: 300).')
     parser.add_argument('--feat_hidden1', type=int, default=256, help='Neurons in the first hidden layer (default: 256).')
     parser.add_argument('--feat_hidden2', type=int, default=128, help='Neurons in the second hidden layer (default: 128).')
@@ -123,8 +117,6 @@
     parser.add_argument('--ld_unit', type=str, choices=['SNP', 'KB', 'CM'], default='CM', help='Unit for LD window (default: CM).')
 
 
-<<<<<<< HEAD
-=======
 def add_latent_to_gene_args(parser):
     add_shared_args(parser)
     parser.add_argument('--annotation', type=str, required=True, help='Name of the annotation layer.')
@@ -137,7 +129,6 @@
     parser.add_argument('--homolog_file', type=str, help='Path to homologous gene conversion file (optional).')
 
 
->>>>>>> 4903d8d9
 def add_spatial_ldsc_args(parser):
     add_shared_args(parser)
     parser.add_argument('--sumstats_file', type=str, required=True, help='Path to GWAS summary statistics file.')
@@ -159,11 +150,7 @@
 def add_report_args(parser):
     add_shared_args(parser)
     parser.add_argument('--trait_name', type=str, required=True, help='Name of the trait to generate the report for.')
-<<<<<<< HEAD
-    parser.add_argument('--annotation', type=str, help='Name of the annotation in adata.obs to use. (optional).')
-=======
     parser.add_argument('--annotation', type=str, required=True, help='Annotation layer name.')
->>>>>>> 4903d8d9
     # parser.add_argument('--plot_type', type=str, choices=['manhattan', 'GSS', 'gsMap', 'all'], default='all',
     #                     help="Type of diagnostic plot to generate (default: all). Choose from 'manhattan', 'GSS', 'gsMap', or 'all'.")
     parser.add_argument('--top_corr_genes', type=int, default=50,
